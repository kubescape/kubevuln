--- conflicted
+++ resolved
@@ -2,11 +2,8 @@
 
 import (
 	"context"
-<<<<<<< HEAD
 	"fmt"
 	"regexp"
-=======
->>>>>>> fca0b85c
 	"strconv"
 	"strings"
 	"time"
