--- conflicted
+++ resolved
@@ -68,11 +68,7 @@
 	}()
 }
 
-<<<<<<< HEAD
 func postScanResultsToEventReciever(scanCmd *wssc.WebsocketScanCommand, imagetag, imageHash string, wlid string, containerName string, layersList *cs.LayersList, listOfBash []string, preparedLayers map[string]cs.ESLayer) error {
-=======
-func postScanResultsToEventReceiver(scanCmd *wssc.WebsocketScanCommand, imagetag, imageHash string, wlid string, containerName string, layersList *cs.LayersList, listOfBash []string) error {
->>>>>>> 5f22c6b6
 
 	glog.Infof("posting to event receiver image %s wlid %s", imagetag, wlid)
 	timestamp := int64(time.Now().Unix())
@@ -114,11 +110,7 @@
 	flatVuln := final_report.ToFlatVulnerabilities()
 	flatVuln = fillExtraLayerData(preparedLayers, flatVuln)
 	//split vulnerabilities to chunks
-<<<<<<< HEAD
 	chunksChan, totalVulnerabilities := armoUtils.SplitSlice2Chunks(flatVuln, maxBodySize, 10)
-=======
-	chunksChan, totalVulnerabilities := httputils.SplitSlice2Chunks(final_report.ToFlatVulnerabilities(), maxBodySize, 10)
->>>>>>> 5f22c6b6
 	//send report(s)
 	scanID := final_report.AsFNVHash()
 	sendWG := &sync.WaitGroup{}
@@ -408,13 +400,9 @@
 	}
 	report.SendAsRoutine(true, ReportErrorsChan)
 
-<<<<<<< HEAD
 	report.SendAsRoutine([]string{}, true)
 	// NewBaseReport(cusGUID, )
 	result, bashList, preparedLayers, err := GetScanResult(scanCmd)
-=======
-	result, bashList, err := GetScanResult(scanCmd)
->>>>>>> 5f22c6b6
 	if err != nil {
 		report.SendError(err, true, true, ReportErrorsChan)
 		return nil, err
@@ -424,12 +412,7 @@
 
 	report.SendAction(fmt.Sprintf("vuln scan:notifying event receiver about %v scan", scanCmd.ImageTag), true, ReportErrorsChan)
 
-<<<<<<< HEAD
 	err = postScanResultsToEventReciever(scanCmd, scanCmd.ImageTag, scanCmd.ImageHash, scanCmd.Wlid, scanCmd.ContainerName, result, bashList, preparedLayers)
-=======
-	//Benh - dangerous hack
-	err = postScanResultsToEventReceiver(scanCmd, scanCmd.ImageTag, scanCmd.ImageHash, scanCmd.Wlid, scanCmd.ContainerName, result, bashList)
->>>>>>> 5f22c6b6
 	if err != nil {
 		report.SendError(fmt.Errorf("vuln scan:notifying event receiver about %v scan failed due to %v", scanCmd.ImageTag, err.Error()), true, true, ReportErrorsChan)
 	} else {
